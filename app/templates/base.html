<!DOCTYPE html>
<html lang="en" data-bs-theme="light">
<head>
    <meta charset="UTF-8">
    <meta name="viewport" content="width=device-width, initial-scale=1.0">
    <title>{% block title %}Reverse Proxy Manager{% endblock %}</title>
    
    <!-- Bootstrap 5 CSS -->
    <link href="https://cdn.jsdelivr.net/npm/bootstrap@5.3.2/dist/css/bootstrap.min.css" rel="stylesheet">
    
    <!-- Font Awesome -->
    <link rel="stylesheet" href="https://cdnjs.cloudflare.com/ajax/libs/font-awesome/6.4.2/css/all.min.css">
    
    <!-- Custom styles -->
<<<<<<< HEAD
    <link rel="stylesheet" href="{{ url_for('static', filename='css/main.css') }}">
=======
    <style>
        :root {
            /* Light theme variables */
            --primary-color: #0066CC;
            --primary-dark: #0052a3;
            --success-color: #198754;
            --info-color: #0dcaf0;
            --warning-color: #ffc107;
            --danger-color: #dc3545;
            --bg-color: #f8f9fa;
            --text-color: #343a40;
            --card-bg: #ffffff;
            --border-color: rgba(0, 0, 0, 0.075);
            --box-shadow-color: rgba(0, 0, 0, 0.05);
            --box-shadow-hover: rgba(0, 0, 0, 0.08);
            --table-stripe-bg: rgba(0, 0, 0, 0.02);
            --table-hover-bg: rgba(0, 102, 204, 0.03);
            --nav-hover-bg: rgba(255, 255, 255, 0.1);
            --input-focus-shadow: rgba(0, 102, 204, 0.25);
            --dropdown-hover-bg: rgba(0, 102, 204, 0.05);
            --footer-bg: #f8f9fa;
            --footer-text: #6c757d;
            --progress-bg: #e9ecef;
        }
        
        [data-bs-theme="dark"] {
            /* Dark theme variables */
            --primary-color: #0d6efd;
            --primary-dark: #0a58ca;
            --bg-color: #212529;
            --text-color: #f8f9fa;
            --card-bg: #2c3034;
            --border-color: rgba(255, 255, 255, 0.075);
            --box-shadow-color: rgba(0, 0, 0, 0.15);
            --box-shadow-hover: rgba(0, 0, 0, 0.25);
            --table-stripe-bg: rgba(255, 255, 255, 0.05);
            --table-hover-bg: rgba(13, 110, 253, 0.1);
            --nav-hover-bg: rgba(255, 255, 255, 0.1);
            --input-focus-shadow: rgba(13, 110, 253, 0.25);
            --dropdown-hover-bg: rgba(13, 110, 253, 0.1);
            --footer-bg: #212529;
            --footer-text: #adb5bd;
            --progress-bg: #495057;
        }
        
        body {
            min-height: 100vh;
            display: flex;
            flex-direction: column;
            background-color: var(--bg-color);
            color: var(--text-color);
            transition: background-color 0.3s ease, color 0.3s ease;
        }
        
        main {
            flex: 1;
            padding: 1.5rem 0;
        }
        
        .navbar-brand {
            font-weight: 700;
            letter-spacing: -0.5px;
        }
        
        .navbar {
            box-shadow: 0 2px 10px var(--box-shadow-color);
            padding: 0.75rem 1rem;
            transition: box-shadow 0.3s ease;
        }
        
        .nav-link {
            font-weight: 500;
            transition: all 0.2s ease;
            padding: 0.5rem 1rem;
            border-radius: 4px;
            margin: 0 0.125rem;
        }
        
        .nav-link:hover {
            background-color: var(--nav-hover-bg);
        }
        
        .card {
            border-radius: 0.625rem;
            box-shadow: 0 4px 12px var(--box-shadow-color);
            border: none;
            margin-bottom: 1.75rem;
            overflow: hidden;
            transition: transform 0.2s, box-shadow 0.2s;
            background-color: var(--card-bg);
        }
        
        .card:hover {
            transform: translateY(-2px);
            box-shadow: 0 6px 15px var(--box-shadow-hover);
        }
        
        .card-header {
            border-bottom: 1px solid var(--border-color);
            background-color: var(--card-bg);
            padding: 1rem 1.25rem;
            font-weight: 600;
        }
        
        .card-body {
            padding: 1.5rem;
        }
        
        .btn {
            border-radius: 0.375rem;
            padding: 0.5rem 1rem;
            font-weight: 500;
            transition: all 0.2s;
        }
        
        .btn-sm {
            border-radius: 0.25rem;
            padding: 0.25rem 0.5rem;
        }
        
        .btn-primary {
            background-color: var(--primary-color);
            border-color: var(--primary-color);
        }
        
        .btn-primary:hover, .btn-primary:focus {
            background-color: var(--primary-dark);
            border-color: var(--primary-dark);
        }
        
        .bg-primary {
            background-color: var(--primary-color) !important;
        }
        
        .table {
            font-size: 0.95rem;
        }
        
        .table th {
            font-weight: 600;
            border-top: none;
        }
        
        .table-striped tbody tr:nth-of-type(odd) {
            background-color: var(--table-stripe-bg);
        }
        
        .table-hover tbody tr:hover {
            background-color: var(--table-hover-bg);
        }
        
        .badge {
            font-weight: 500;
            padding: 0.35em 0.65em;
        }
        
        .progress {
            height: 0.75rem;
            border-radius: 0.5rem;
            background-color: var(--progress-bg);
        }
        
        .nav-link.active {
            font-weight: 600;
            background-color: var(--nav-hover-bg);
        }
        
        .form-control, .form-select {
            border-radius: 0.375rem;
            padding: 0.5rem 0.75rem;
            border-color: var(--border-color);
            background-color: var(--card-bg);
            color: var(--text-color);
            transition: border-color 0.3s ease, background-color 0.3s ease, color 0.3s ease;
        }
        
        .form-control:focus, .form-select:focus {
            box-shadow: 0 0 0 0.25rem var(--input-focus-shadow);
        }
        
        .dropdown-menu {
            border-radius: 0.5rem;
            box-shadow: 0 0.5rem 1rem var(--box-shadow-color);
            padding: 0.5rem 0;
            border: none;
            background-color: var(--card-bg);
            transition: background-color 0.3s ease;
        }
        
        .dropdown-item {
            padding: 0.5rem 1.25rem;
            font-weight: 500;
            color: var(--text-color);
            transition: color 0.3s ease;
        }
        
        .dropdown-item:hover {
            background-color: var(--dropdown-hover-bg);
        }
        
        .alert {
            border-radius: 0.5rem;
            border: none;
            box-shadow: 0 2px 6px var(--box-shadow-color);
        }
        
        footer {
            font-size: 0.9rem;
            color: var(--footer-text);
            background-color: var(--footer-bg);
            transition: background-color 0.3s ease, color 0.3s ease;
        }
        
        pre, code {
            background-color: var(--table-stripe-bg);
            color: var(--text-color);
            transition: background-color 0.3s ease, color 0.3s ease;
            border-radius: 0.375rem;
        }
        
        /* Theme toggle button */
        .theme-toggle {
            cursor: pointer;
            width: 38px;
            height: 38px;
            font-size: 0.9rem;
            display: flex;
            align-items: center;
            justify-content: center;
            border-radius: 50%;
            transition: all 0.3s ease;
            background-color: rgba(255, 255, 255, 0.15);
            margin-left: 1rem;
        }
        
        .theme-toggle:hover {
            background-color: rgba(255, 255, 255, 0.25);
            transform: translateY(-2px);
        }
        
        [data-bs-theme="dark"] .theme-toggle .fa-moon {
            display: none;
        }
        
        [data-bs-theme="dark"] .theme-toggle .fa-sun {
            display: inline-block;
        }
        
        [data-bs-theme="light"] .theme-toggle .fa-sun {
            display: none;
        }
        
        [data-bs-theme="light"] .theme-toggle .fa-moon {
            display: inline-block;
        }
        
        @media (max-width: 767.98px) {
            .sidebar {
                position: static;
                padding-top: 20px;
            }
            
            .card-body {
                padding: 1.25rem;
            }
            
            .theme-toggle {
                margin-left: 0;
                margin-top: 0.5rem;
            }
        }
    </style>
>>>>>>> b424c392
    
    {% block head_extra %}{% endblock %}
</head>
<body>
    <header>
        <nav class="navbar navbar-expand-lg navbar-dark bg-primary">
            <div class="container">
                <a class="navbar-brand" href="/">
                    <i class="fas fa-cogs me-2"></i>Reverse Proxy Manager
                </a>
                <button class="navbar-toggler" type="button" data-bs-toggle="collapse" data-bs-target="#navbarNav" aria-controls="navbarNav" aria-expanded="false" aria-label="Toggle navigation">
                    <span class="navbar-toggler-icon"></span>
                </button>
                <div class="collapse navbar-collapse" id="navbarNav">
                    <ul class="navbar-nav ms-auto">
                        {% if current_user.is_authenticated %}
                            {% if current_user.is_admin() %}
                                <li class="nav-item">
                                    <a class="nav-link {% if request.endpoint == 'admin.dashboard' %}active{% endif %}" href="{{ url_for('admin.dashboard') }}">
                                        <i class="fas fa-tachometer-alt me-1"></i> Dashboard
                                    </a>
                                </li>
                                <li class="nav-item">
                                    <a class="nav-link {% if 'admin.list_users' in request.endpoint %}active{% endif %}" href="{{ url_for('admin.list_users') }}">
                                        <i class="fas fa-users me-1"></i> Users
                                    </a>
                                </li>
                                <li class="nav-item">
                                    <a class="nav-link {% if 'admin.list_nodes' in request.endpoint %}active{% endif %}" href="{{ url_for('admin.list_nodes') }}">
                                        <i class="fas fa-server me-1"></i> Nodes
                                    </a>
                                </li>
                                <li class="nav-item">
                                    <a class="nav-link {% if 'admin.list_sites' in request.endpoint %}active{% endif %}" href="{{ url_for('admin.list_sites') }}">
                                        <i class="fas fa-globe me-1"></i> Sites
                                    </a>
                                </li>
                                <li class="nav-item">
                                    <a class="nav-link {% if request.endpoint == 'admin.ssl_dashboard' %}active{% endif %}" href="{{ url_for('admin.ssl_dashboard') }}">
                                        <i class="fas fa-shield-alt me-1"></i> SSL
                                    </a>
                                </li>
                                <li class="nav-item dropdown">
                                    <a class="nav-link dropdown-toggle {% if 'logs' in request.endpoint %}active{% endif %}" href="#" id="logsDropdown" role="button" data-bs-toggle="dropdown" aria-expanded="false">
                                        <i class="fas fa-history me-1"></i> Logs
                                    </a>
                                    <ul class="dropdown-menu dropdown-menu-end" aria-labelledby="logsDropdown">
                                        <li>
                                            <a class="dropdown-item" href="{{ url_for('admin.deployment_logs') }}">
                                                <i class="fas fa-history me-2"></i> Deployment Logs
                                            </a>
                                        </li>
                                        <li>
                                            <a class="dropdown-item" href="{{ url_for('admin.system_logs') }}">
                                                <i class="fas fa-clipboard-list me-2"></i> System Logs
                                            </a>
                                        </li>
<<<<<<< HEAD
                                        <li>
                                            <a class="dropdown-item" href="{{ url_for('admin.analytics_dashboard') }}">
                                                <i class="fas fa-chart-line me-2"></i> Analytics
                                            </a>
                                        </li>
                                        <li><hr class="dropdown-divider"></li>
=======
                                    </ul>
                                </li>
                                <li class="nav-item dropdown">
                                    <a class="nav-link dropdown-toggle" href="#" id="adminToolsDropdown" role="button" data-bs-toggle="dropdown" aria-expanded="false">
                                        <i class="fas fa-tools me-1"></i> Tools
                                    </a>
                                    <ul class="dropdown-menu dropdown-menu-end" aria-labelledby="adminToolsDropdown">
>>>>>>> b424c392
                                        <li>
                                            <a class="dropdown-item text-danger" href="{{ url_for('admin.system_reset') }}">
                                                <i class="fas fa-exclamation-triangle me-2"></i> System Reset
                                            </a>
                                        </li>
                                    </ul>
                                </li>
                            {% else %}
                                <li class="nav-item">
                                    <a class="nav-link {% if request.endpoint == 'client.dashboard' %}active{% endif %}" href="{{ url_for('client.dashboard') }}">
                                        <i class="fas fa-tachometer-alt me-1"></i> Dashboard
                                    </a>
                                </li>
                                <li class="nav-item">
                                    <a class="nav-link {% if 'client.list_sites' in request.endpoint %}active{% endif %}" href="{{ url_for('client.list_sites') }}">
                                        <i class="fas fa-globe me-1"></i> My Sites
                                    </a>
                                </li>
                                <li class="nav-item">
                                    <a class="nav-link {% if request.endpoint == 'client.analytics' %}active{% endif %}" href="{{ url_for('client.analytics') }}">
                                        <i class="fas fa-chart-bar me-1"></i> Analytics
                                    </a>
                                </li>
                            {% endif %}
                            <li class="nav-item dropdown">
                                <a class="nav-link dropdown-toggle" href="#" id="userDropdown" role="button" data-bs-toggle="dropdown" aria-expanded="false">
                                    <i class="fas fa-user-circle me-1"></i> {{ current_user.username }}
                                </a>
                                <ul class="dropdown-menu dropdown-menu-end" aria-labelledby="userDropdown">
                                    <li>
                                        <a class="dropdown-item" href="{{ url_for('auth.profile') }}">
                                            <i class="fas fa-id-card me-2"></i> Profile
                                        </a>
                                    </li>
                                    <li><hr class="dropdown-divider"></li>
                                    <li>
                                        <a class="dropdown-item" href="{{ url_for('auth.logout') }}">
                                            <i class="fas fa-sign-out-alt me-2"></i> Logout
                                        </a>
                                    </li>
                                </ul>
                            </li>
                        {% else %}
                            <li class="nav-item">
                                <a class="nav-link {% if request.endpoint == 'auth.login' %}active{% endif %}" href="{{ url_for('auth.login') }}">
                                    <i class="fas fa-sign-in-alt me-1"></i> Login
                                </a>
                            </li>
                            <li class="nav-item">
                                <a class="nav-link {% if request.endpoint == 'auth.register' %}active{% endif %}" href="{{ url_for('auth.register') }}">
                                    <i class="fas fa-user-plus me-1"></i> Register
                                </a>
                            </li>
                        {% endif %}
                        <!-- Theme toggle button -->
                        <li class="nav-item d-flex align-items-center">
                            <button id="themeToggle" class="theme-toggle border-0" aria-label="Toggle theme">
                                <i class="fas fa-sun"></i>
                                <i class="fas fa-moon"></i>
                            </button>
                        </li>
                    </ul>
                </div>
            </div>
        </nav>
    </header>
    
    <main>
        {% with messages = get_flashed_messages(with_categories=true) %}
            {% if messages %}
                <div class="container mt-3">
                    {% for category, message in messages %}
                        {% set alert_class = 'alert-info' %}
                        {% if category == 'success' %}
                            {% set alert_class = 'alert-success' %}
                        {% elif category == 'error' %}
                            {% set alert_class = 'alert-danger' %}
                        {% elif category == 'warning' %}
                            {% set alert_class = 'alert-warning' %}
                        {% endif %}
                        <div class="alert {{ alert_class }} alert-dismissible fade show" role="alert">
                            <div class="d-flex align-items-center">
                                {% if category == 'success' %}
                                    <i class="fas fa-check-circle me-2"></i>
                                {% elif category == 'error' %}
                                    <i class="fas fa-exclamation-circle me-2"></i>
                                {% elif category == 'warning' %}
                                    <i class="fas fa-exclamation-triangle me-2"></i>
                                {% else %}
                                    <i class="fas fa-info-circle me-2"></i>
                                {% endif %}
                                <div>{{ message }}</div>
                            </div>
                            <button type="button" class="btn-close" data-bs-dismiss="alert" aria-label="Close"></button>
                        </div>
                    {% endfor %}
                </div>
            {% endif %}
        {% endwith %}
        {% block content %}{% endblock %}
    </main>
    
    <footer class="py-4 mt-auto border-top">
        <div class="container">
            <div class="row">
                <div class="col-md-6 text-center text-md-start">
                    <p class="mb-0">&copy; 2025 Reverse Proxy Manager. All rights reserved.</p>
                </div>
                <div class="col-md-6 text-center text-md-end">
                    <p class="mb-0">Version 1.0.0</p>
                </div>
            </div>
        </div>
    </footer>
    
    <!-- Bootstrap 5 JS with Popper -->
    <script src="https://cdn.jsdelivr.net/npm/bootstrap@5.3.2/dist/js/bootstrap.bundle.min.js"></script>
    
    <!-- Theme toggle script -->
    <script>
        document.addEventListener('DOMContentLoaded', function() {
            const themeToggle = document.getElementById('themeToggle');
            const htmlElement = document.documentElement;
            
            // Check for saved theme preference or use preferred color scheme
            const savedTheme = localStorage.getItem('theme');
            if (savedTheme) {
                htmlElement.setAttribute('data-bs-theme', savedTheme);
            } else {
                // Use system preference as default
                const prefersDark = window.matchMedia('(prefers-color-scheme: dark)').matches;
                htmlElement.setAttribute('data-bs-theme', prefersDark ? 'dark' : 'light');
                localStorage.setItem('theme', prefersDark ? 'dark' : 'light');
            }
            
            // Toggle theme when button is clicked
            themeToggle.addEventListener('click', function() {
                const currentTheme = htmlElement.getAttribute('data-bs-theme');
                const newTheme = currentTheme === 'dark' ? 'light' : 'dark';
                
                htmlElement.setAttribute('data-bs-theme', newTheme);
                localStorage.setItem('theme', newTheme);
            });
        });
    </script>
    
    {% block scripts %}{% endblock %}
</body>
</html><|MERGE_RESOLUTION|>--- conflicted
+++ resolved
@@ -12,9 +12,7 @@
     <link rel="stylesheet" href="https://cdnjs.cloudflare.com/ajax/libs/font-awesome/6.4.2/css/all.min.css">
     
     <!-- Custom styles -->
-<<<<<<< HEAD
     <link rel="stylesheet" href="{{ url_for('static', filename='css/main.css') }}">
-=======
     <style>
         :root {
             /* Light theme variables */
@@ -287,7 +285,6 @@
             }
         }
     </style>
->>>>>>> b424c392
     
     {% block head_extra %}{% endblock %}
 </head>
@@ -345,14 +342,17 @@
                                                 <i class="fas fa-clipboard-list me-2"></i> System Logs
                                             </a>
                                         </li>
-<<<<<<< HEAD
                                         <li>
                                             <a class="dropdown-item" href="{{ url_for('admin.analytics_dashboard') }}">
                                                 <i class="fas fa-chart-line me-2"></i> Analytics
                                             </a>
                                         </li>
                                         <li><hr class="dropdown-divider"></li>
-=======
+                                        <li>
+                                            <a class="dropdown-item text-danger" href="{{ url_for('admin.system_reset') }}">
+                                                <i class="fas fa-exclamation-triangle me-2"></i> System Reset
+                                            </a>
+                                        </li>
                                     </ul>
                                 </li>
                                 <li class="nav-item dropdown">
@@ -360,7 +360,6 @@
                                         <i class="fas fa-tools me-1"></i> Tools
                                     </a>
                                     <ul class="dropdown-menu dropdown-menu-end" aria-labelledby="adminToolsDropdown">
->>>>>>> b424c392
                                         <li>
                                             <a class="dropdown-item text-danger" href="{{ url_for('admin.system_reset') }}">
                                                 <i class="fas fa-exclamation-triangle me-2"></i> System Reset
