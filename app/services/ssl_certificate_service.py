--- conflicted
+++ resolved
@@ -2009,266 +2009,6 @@
                 ssh_client.close()
     
     @staticmethod
-<<<<<<< HEAD
-    def ensure_all_ssl_directories_on_node(node_id):
-        """
-        Ensure SSL directories exist for all configured sites on a node.
-        This helps prevent failures when one site's configuration requires certificates for another domain.
-        
-        Args:
-            node_id: ID of the node
-            
-        Returns:
-            dict: Result of the operation
-        """
-        node = Node.query.get(node_id)
-        
-        if not node:
-            return {"success": False, "message": "Node not found"}
-            
-        try:
-            # Connect to the node
-            ssh_client = paramiko.SSHClient()
-            ssh_client.set_missing_host_key_policy(paramiko.AutoAddPolicy())
-            
-            if node.ssh_key_path:
-                ssh_client.connect(
-                    hostname=node.ip_address,
-                    port=node.ssh_port,
-                    username=node.ssh_user,
-                    key_filename=node.ssh_key_path,
-                    timeout=5
-                )
-            else:
-                ssh_client.connect(
-                    hostname=node.ip_address,
-                    port=node.ssh_port,
-                    username=node.ssh_user,
-                    password=node.ssh_password,
-                    timeout=5
-                )
-            
-            # First, get all active sites that are deployed on this node
-            site_nodes = SiteNode.query.filter_by(node_id=node_id).all()
-            sites = []
-            for site_node in site_nodes:
-                site = Site.query.get(site_node.site_id)
-                if site and site.protocol == 'https':
-                    sites.append(site)
-            
-            # Gather all domain names
-            domains = [site.domain for site in sites]
-            
-            # Also scan Nginx configs to find any extra domains referenced in SSL directives
-            # This helps find cross-domain dependencies
-            stdin, stdout, stderr = ssh_client.exec_command(f"grep -r 'ssl_certificate' {node.nginx_config_path}/*")
-            ssl_cert_lines = stdout.read().decode('utf-8').strip().split('\n')
-            
-            for line in ssl_cert_lines:
-                if 'ssl_certificate' in line and '/etc/letsencrypt/live/' in line:
-                    # Extract domain from path like /etc/letsencrypt/live/example.com/fullchain.pem
-                    domain_match = re.search(r'/etc/letsencrypt/live/([^/]+)/', line)
-                    if domain_match:
-                        domain = domain_match.group(1)
-                        if domain not in domains:
-                            domains.append(domain)
-            
-            # Create directories and dummy certificates for each domain
-            created_domains = []
-            failed_domains = []
-            
-            for domain in domains:
-                # Create all necessary directories with proper permissions
-                base_dir = "/etc/letsencrypt"
-                archive_dir = f"{base_dir}/archive/{domain}"
-                live_dir = f"{base_dir}/live/{domain}"
-                
-                # Create the directory structure with proper permissions
-                mkdir_cmd = f"""
-                mkdir -p {base_dir}
-                mkdir -p {live_dir}
-                mkdir -p {archive_dir}
-                chmod 755 {base_dir}
-                chmod 755 {live_dir}
-                chmod 700 {archive_dir}
-                """
-                stdin, stdout, stderr = ssh_client.exec_command(mkdir_cmd)
-                exit_status = stdout.channel.recv_exit_status()
-                
-                if exit_status != 0:
-                    failed_domains.append(domain)
-                    continue
-                
-                # Check if certificates already exist
-                stdin, stdout, stderr = ssh_client.exec_command(f"ls -la {live_dir}/fullchain.pem 2>/dev/null || echo 'missing'")
-                cert_check = stdout.read().decode('utf-8').strip()
-                cert_exists = 'missing' not in cert_check
-                
-                # If certificates don't exist, create self-signed placeholders
-                if not cert_exists:
-                    # Generate a proper self-signed certificate to prevent Nginx from failing
-                    log_activity('info', f"Creating temporary self-signed certificate for {domain} on node {node.name}")
-                    
-                    # Create a minimal OpenSSL configuration
-                    openssl_config = f"""
-[req]
-distinguished_name = req_distinguished_name
-req_extensions = v3_req
-prompt = no
-
-[req_distinguished_name]
-CN = {domain}
-
-[v3_req]
-keyUsage = keyEncipherment, dataEncipherment
-extendedKeyUsage = serverAuth
-subjectAltName = DNS:{domain}, DNS:www.{domain}
-"""
-                    
-                    # Write the configuration to a temporary file on the node
-                    sftp = ssh_client.open_sftp()
-                    temp_config_path = f"/tmp/{domain}_openssl.cnf"
-                    with sftp.file(temp_config_path, 'w') as f:
-                        f.write(openssl_config)
-                    
-                    # Generate all required certificate files in the archive directory
-                    ssl_gen_cmd = f"""
-                    # Generate private key and certificate
-                    openssl req -x509 -nodes -days 365 -newkey rsa:2048 \\
-                    -keyout {archive_dir}/privkey1.pem -out {archive_dir}/cert1.pem \\
-                    -config {temp_config_path} -extensions v3_req
-                    
-                    # Create chain and fullchain
-                    cp {archive_dir}/cert1.pem {archive_dir}/chain1.pem
-                    cat {archive_dir}/cert1.pem {archive_dir}/chain1.pem > {archive_dir}/fullchain1.pem
-                    
-                    # Set correct permissions
-                    chmod 600 {archive_dir}/privkey1.pem
-                    chmod 644 {archive_dir}/cert1.pem {archive_dir}/chain1.pem {archive_dir}/fullchain1.pem
-                    
-                    # Create symlinks from live to archive
-                    ln -sf {archive_dir}/privkey1.pem {live_dir}/privkey.pem
-                    ln -sf {archive_dir}/cert1.pem {live_dir}/cert.pem
-                    ln -sf {archive_dir}/chain1.pem {live_dir}/chain.pem
-                    ln -sf {archive_dir}/fullchain1.pem {live_dir}/fullchain.pem
-                    
-                    # Clean up temporary file
-                    rm {temp_config_path}
-                    """
-                    
-                    stdin, stdout, stderr = ssh_client.exec_command(ssl_gen_cmd)
-                    exit_status = stdout.channel.recv_exit_status()
-                    
-                    if exit_status == 0:
-                        created_domains.append(domain)
-                    else:
-                        failed_domains.append(domain)
-                else:
-                    # Certificate already exists
-                    created_domains.append(domain)
-            
-            ssh_client.close()
-            
-            # Return the results
-            return {
-                "success": True,
-                "message": f"SSL certificate directories prepared for {len(created_domains)} domains",
-                "domains_processed": domains,
-                "domains_created": created_domains,
-                "domains_failed": failed_domains
-            }
-            
-        except Exception as e:
-            log_activity('error', f"Error ensuring SSL directories on node {node.name}: {str(e)}")
-            return {
-                "success": False,
-                "message": f"Failed to ensure SSL directories: {str(e)}"
-            }
-    
-    @staticmethod
-    def configure_automated_ssl_renewal_check():
-        """
-        Set up automated SSL certificate renewal check and send notifications for expiring certificates
-        
-        Returns:
-            dict: Configuration result
-        """
-        # We'll add a cron job that checks for expiring certificates daily
-        try:
-            # Get email configuration from app config
-            from flask import current_app
-            admin_email = current_app.config.get('ADMIN_EMAIL', '')
-            
-            if not admin_email:
-                log_activity('warning', "No admin email configured for SSL expiry notifications")
-            
-            # Create a script file to check certificates
-            check_script = """#!/bin/bash
-# Script to check SSL certificate expiry and send notifications
-
-# Output file for results
-output_file="/tmp/ssl_expiry_check.txt"
-echo "SSL Certificate Expiry Check - $(date)" > $output_file
-
-# Check for SSL certificates expiring in the next 30 days
-for domain_dir in /etc/letsencrypt/live/*/; do
-    domain=$(basename "$domain_dir")
-    cert_file="${domain_dir}fullchain.pem"
-    
-    if [ -f "$cert_file" ]; then
-        expiry_date=$(openssl x509 -enddate -noout -in "$cert_file" | cut -d= -f2)
-        expiry_epoch=$(date -d "$expiry_date" +%s)
-        current_epoch=$(date +%s)
-        seconds_until_expiry=$((expiry_epoch - current_epoch))
-        days_until_expiry=$((seconds_until_expiry / 86400))
-        
-        echo "Domain: $domain, Expires in: $days_until_expiry days" >> $output_file
-        
-        if [ $days_until_expiry -le 30 ]; then
-            echo "WARNING: Certificate for $domain expires in $days_until_expiry days" >> $output_file
-            
-            # Try to renew automatically
-            certbot renew --cert-name "$domain" --quiet
-            
-            # Check if renewal was successful
-            new_expiry_date=$(openssl x509 -enddate -noout -in "$cert_file" | cut -d= -f2)
-            new_expiry_epoch=$(date -d "$new_expiry_date" +%s)
-            new_seconds_until_expiry=$((new_expiry_epoch - current_epoch))
-            new_days_until_expiry=$((new_seconds_until_expiry / 86400))
-            
-            if [ $new_days_until_expiry -gt $days_until_expiry ]; then
-                echo "SUCCESS: Certificate for $domain renewed successfully" >> $output_file
-            else
-                echo "FAILURE: Certificate for $domain could not be renewed" >> $output_file
-                
-                # Send notification email if configured
-                if [ -n "$ADMIN_EMAIL" ]; then
-                    echo "Certificate renewal for $domain failed. Please check manually." | mail -s "SSL Certificate Renewal Failed for $domain" $ADMIN_EMAIL
-                fi
-            fi
-        fi
-    fi
-done
-
-# Send summary if any certificates are expiring soon
-if grep -q "WARNING" $output_file; then
-    if [ -n "$ADMIN_EMAIL" ]; then
-        cat $output_file | mail -s "SSL Certificate Expiry Warning" $ADMIN_EMAIL
-    fi
-fi
-"""
-            
-            # Install the script on all active nodes
-            nodes = Node.query.filter_by(is_active=True).all()
-            results = []
-            
-            for node in nodes:
-                try:
-                    # Connect to the node
-                    ssh_client = paramiko.SSHClient()
-                    ssh_client.set_missing_host_key_policy(paramiko.AutoAddPolicy())
-                    
-=======
     def certificate_health_check(site_id=None):
         """
         Perform a comprehensive health check on SSL certificates across all or a specific site
@@ -2486,7 +2226,6 @@
                     ssh_client.set_missing_host_key_policy(paramiko.AutoAddPolicy())
                     
                     # Connect to node
->>>>>>> b424c392
                     if node.ssh_key_path:
                         ssh_client.connect(
                             hostname=node.ip_address,
@@ -2504,92 +2243,6 @@
                             timeout=10
                         )
                     
-<<<<<<< HEAD
-                    # Create the script file
-                    script_path = "/usr/local/bin/check_ssl_expiry.sh"
-                    
-                    # Replace placeholder with actual admin email
-                    script_content = check_script.replace("$ADMIN_EMAIL", admin_email)
-                    
-                    # Write the script to the node
-                    sftp = ssh_client.open_sftp()
-                    with sftp.file(script_path, 'w') as f:
-                        f.write(script_content)
-                    sftp.close()
-                    
-                    # Make it executable
-                    ssh_client.exec_command(f"chmod +x {script_path}")
-                    
-                    # Add cron job to run daily
-                    cron_cmd = f"0 3 * * * {script_path} > /dev/null 2>&1"
-                    ssh_client.exec_command(f"(crontab -l 2>/dev/null | grep -v check_ssl_expiry.sh; echo '{cron_cmd}') | crontab -")
-                    
-                    # Install mail utility if not present
-                    ssh_client.exec_command("which mail >/dev/null || (apt-get update && apt-get install -y mailutils)")
-                    
-                    # Verify cron job was added
-                    stdin, stdout, stderr = ssh_client.exec_command("crontab -l | grep check_ssl_expiry.sh")
-                    verification = stdout.read().decode('utf-8').strip()
-                    
-                    node_result = {
-                        "node_id": node.id,
-                        "node_name": node.name,
-                        "success": bool(verification),
-                        "cron_job": verification if verification else None
-                    }
-                    
-                    # Ensure renewal hook is setup
-                    hook_path = "/etc/letsencrypt/renewal-hooks/post"
-                    ssh_client.exec_command(f"mkdir -p {hook_path}")
-                    
-                    # Create a hook script to reload Nginx
-                    hook_script = """#!/bin/bash
-# Hook script to reload Nginx after certificate renewal
-nginx -t && systemctl reload nginx || echo "Nginx reload failed"
-"""
-                    
-                    hook_file = f"{hook_path}/reload-nginx.sh"
-                    sftp = ssh_client.open_sftp()
-                    with sftp.file(hook_file, 'w') as f:
-                        f.write(hook_script)
-                    sftp.close()
-                    
-                    # Make it executable
-                    ssh_client.exec_command(f"chmod +x {hook_file}")
-                    
-                    ssh_client.close()
-                    
-                    results.append(node_result)
-                    
-                except Exception as e:
-                    results.append({
-                        "node_id": node.id,
-                        "node_name": node.name,
-                        "success": False,
-                        "error": str(e)
-                    })
-            
-            # Count successes and failures
-            successes = sum(1 for result in results if result.get("success", False))
-            failures = len(results) - successes
-            
-            log_activity('info', f"SSL renewal check configured on {successes} nodes, failed on {failures} nodes")
-            
-            return {
-                "success": successes > 0,
-                "message": f"SSL renewal check configured on {successes} nodes, failed on {failures} nodes",
-                "configured_nodes": successes,
-                "failed_nodes": failures,
-                "results": results
-            }
-            
-        except Exception as e:
-            log_activity('error', f"Failed to configure SSL renewal check: {str(e)}")
-            return {
-                "success": False,
-                "message": f"Failed to configure SSL renewal check: {str(e)}"
-            }
-=======
                     # Check for Let's Encrypt certificate
                     le_cert_path = f"/etc/letsencrypt/live/{site.domain}/fullchain.pem"
                     le_key_path = f"/etc/letsencrypt/live/{site.domain}/privkey.pem"
@@ -2767,4 +2420,777 @@
         )
         
         return results
->>>>>>> b424c392
+    
+    @staticmethod
+    def ensure_all_ssl_directories_on_node(node_id):
+        """
+        Ensure SSL directories exist for all configured sites on a node.
+        This helps prevent failures when one site's configuration requires certificates for another domain.
+        
+        Args:
+            node_id: ID of the node
+            
+        Returns:
+            dict: Result of the operation
+        """
+        node = Node.query.get(node_id)
+        
+        if not node:
+            return {"success": False, "message": "Node not found"}
+            
+        try:
+            # Connect to the node
+            ssh_client = paramiko.SSHClient()
+            ssh_client.set_missing_host_key_policy(paramiko.AutoAddPolicy())
+            
+            if node.ssh_key_path:
+                ssh_client.connect(
+                    hostname=node.ip_address,
+                    port=node.ssh_port,
+                    username=node.ssh_user,
+                    key_filename=node.ssh_key_path,
+                    timeout=5
+                )
+            else:
+                ssh_client.connect(
+                    hostname=node.ip_address,
+                    port=node.ssh_port,
+                    username=node.ssh_user,
+                    password=node.ssh_password,
+                    timeout=5
+                )
+            
+            # First, get all active sites that are deployed on this node
+            site_nodes = SiteNode.query.filter_by(node_id=node_id).all()
+            sites = []
+            for site_node in site_nodes:
+                site = Site.query.get(site_node.site_id)
+                if site and site.protocol == 'https':
+                    sites.append(site)
+            
+            # Gather all domain names
+            domains = [site.domain for site in sites]
+            
+            # Also scan Nginx configs to find any extra domains referenced in SSL directives
+            # This helps find cross-domain dependencies
+            stdin, stdout, stderr = ssh_client.exec_command(f"grep -r 'ssl_certificate' {node.nginx_config_path}/*")
+            ssl_cert_lines = stdout.read().decode('utf-8').strip().split('\n')
+            
+            for line in ssl_cert_lines:
+                if 'ssl_certificate' in line and '/etc/letsencrypt/live/' in line:
+                    # Extract domain from path like /etc/letsencrypt/live/example.com/fullchain.pem
+                    domain_match = re.search(r'/etc/letsencrypt/live/([^/]+)/', line)
+                    if domain_match:
+                        domain = domain_match.group(1)
+                        if domain not in domains:
+                            domains.append(domain)
+            
+            # Create directories and dummy certificates for each domain
+            created_domains = []
+            failed_domains = []
+            
+            for domain in domains:
+                # Create all necessary directories with proper permissions
+                base_dir = "/etc/letsencrypt"
+                archive_dir = f"{base_dir}/archive/{domain}"
+                live_dir = f"{base_dir}/live/{domain}"
+                
+                # Create the directory structure with proper permissions
+                mkdir_cmd = f"""
+                mkdir -p {base_dir}
+                mkdir -p {live_dir}
+                mkdir -p {archive_dir}
+                chmod 755 {base_dir}
+                chmod 755 {live_dir}
+                chmod 700 {archive_dir}
+                """
+                stdin, stdout, stderr = ssh_client.exec_command(mkdir_cmd)
+                exit_status = stdout.channel.recv_exit_status()
+                
+                if exit_status != 0:
+                    failed_domains.append(domain)
+                    continue
+                
+                # Check if certificates already exist
+                stdin, stdout, stderr = ssh_client.exec_command(f"ls -la {live_dir}/fullchain.pem 2>/dev/null || echo 'missing'")
+                cert_check = stdout.read().decode('utf-8').strip()
+                cert_exists = 'missing' not in cert_check
+                
+                # If certificates don't exist, create self-signed placeholders
+                if not cert_exists:
+                    # Generate a proper self-signed certificate to prevent Nginx from failing
+                    log_activity('info', f"Creating temporary self-signed certificate for {domain} on node {node.name}")
+                    
+                    # Create a minimal OpenSSL configuration
+                    openssl_config = f"""
+[req]
+distinguished_name = req_distinguished_name
+req_extensions = v3_req
+prompt = no
+
+[req_distinguished_name]
+CN = {domain}
+
+[v3_req]
+keyUsage = keyEncipherment, dataEncipherment
+extendedKeyUsage = serverAuth
+subjectAltName = DNS:{domain}, DNS:www.{domain}
+"""
+                    
+                    # Write the configuration to a temporary file on the node
+                    sftp = ssh_client.open_sftp()
+                    temp_config_path = f"/tmp/{domain}_openssl.cnf"
+                    with sftp.file(temp_config_path, 'w') as f:
+                        f.write(openssl_config)
+                    
+                    # Generate all required certificate files in the archive directory
+                    ssl_gen_cmd = f"""
+                    # Generate private key and certificate
+                    openssl req -x509 -nodes -days 365 -newkey rsa:2048 \\
+                    -keyout {archive_dir}/privkey1.pem -out {archive_dir}/cert1.pem \\
+                    -config {temp_config_path} -extensions v3_req
+                    
+                    # Create chain and fullchain
+                    cp {archive_dir}/cert1.pem {archive_dir}/chain1.pem
+                    cat {archive_dir}/cert1.pem {archive_dir}/chain1.pem > {archive_dir}/fullchain1.pem
+                    
+                    # Set correct permissions
+                    chmod 600 {archive_dir}/privkey1.pem
+                    chmod 644 {archive_dir}/cert1.pem {archive_dir}/chain1.pem {archive_dir}/fullchain1.pem
+                    
+                    # Create symlinks from live to archive
+                    ln -sf {archive_dir}/privkey1.pem {live_dir}/privkey.pem
+                    ln -sf {archive_dir}/cert1.pem {live_dir}/cert.pem
+                    ln -sf {archive_dir}/chain1.pem {live_dir}/chain.pem
+                    ln -sf {archive_dir}/fullchain1.pem {live_dir}/fullchain.pem
+                    
+                    # Clean up temporary file
+                    rm {temp_config_path}
+                    """
+                    
+                    stdin, stdout, stderr = ssh_client.exec_command(ssl_gen_cmd)
+                    exit_status = stdout.channel.recv_exit_status()
+                    
+                    if exit_status == 0:
+                        created_domains.append(domain)
+                    else:
+                        failed_domains.append(domain)
+                else:
+                    # Certificate already exists
+                    created_domains.append(domain)
+            
+            ssh_client.close()
+            
+            # Return the results
+            return {
+                "success": True,
+                "message": f"SSL certificate directories prepared for {len(created_domains)} domains",
+                "domains_processed": domains,
+                "domains_created": created_domains,
+                "domains_failed": failed_domains
+            }
+            
+        except Exception as e:
+            log_activity('error', f"Error ensuring SSL directories on node {node.name}: {str(e)}")
+            return {
+                "success": False,
+                "message": f"Failed to ensure SSL directories: {str(e)}"
+            }
+    
+    @staticmethod
+    def configure_automated_ssl_renewal_check():
+        """
+        Set up automated SSL certificate renewal check and send notifications for expiring certificates
+        
+        Returns:
+            dict: Configuration result
+        """
+        # We'll add a cron job that checks for expiring certificates daily
+        try:
+            # Get email configuration from app config
+            from flask import current_app
+            admin_email = current_app.config.get('ADMIN_EMAIL', '')
+            
+            if not admin_email:
+                log_activity('warning', "No admin email configured for SSL expiry notifications")
+            
+            # Create a script file to check certificates
+            check_script = """#!/bin/bash
+# Script to check SSL certificate expiry and send notifications
+
+# Output file for results
+output_file="/tmp/ssl_expiry_check.txt"
+echo "SSL Certificate Expiry Check - $(date)" > $output_file
+
+# Check for SSL certificates expiring in the next 30 days
+for domain_dir in /etc/letsencrypt/live/*/; do
+    domain=$(basename "$domain_dir")
+    cert_file="${domain_dir}fullchain.pem"
+    
+    if [ -f "$cert_file" ]; then
+        expiry_date=$(openssl x509 -enddate -noout -in "$cert_file" | cut -d= -f2)
+        expiry_epoch=$(date -d "$expiry_date" +%s)
+        current_epoch=$(date +%s)
+        seconds_until_expiry=$((expiry_epoch - current_epoch))
+        days_until_expiry=$((seconds_until_expiry / 86400))
+        
+        echo "Domain: $domain, Expires in: $days_until_expiry days" >> $output_file
+        
+        if [ $days_until_expiry -le 30 ]; then
+            echo "WARNING: Certificate for $domain expires in $days_until_expiry days" >> $output_file
+            
+            # Try to renew automatically
+            certbot renew --cert-name "$domain" --quiet
+            
+            # Check if renewal was successful
+            new_expiry_date=$(openssl x509 -enddate -noout -in "$cert_file" | cut -d= -f2)
+            new_expiry_epoch=$(date -d "$new_expiry_date" +%s)
+            new_seconds_until_expiry=$((new_expiry_epoch - current_epoch))
+            new_days_until_expiry=$((new_seconds_until_expiry / 86400))
+            
+            if [ $new_days_until_expiry -gt $days_until_expiry ]; then
+                echo "SUCCESS: Certificate for $domain renewed successfully" >> $output_file
+            else
+                echo "FAILURE: Certificate for $domain could not be renewed" >> $output_file
+                
+                # Send notification email if configured
+                if [ -n "$ADMIN_EMAIL" ]; then
+                    echo "Certificate renewal for $domain failed. Please check manually." | mail -s "SSL Certificate Renewal Failed for $domain" $ADMIN_EMAIL
+                fi
+            fi
+        fi
+    fi
+done
+
+# Send summary if any certificates are expiring soon
+if grep -q "WARNING" $output_file; then
+    if [ -n "$ADMIN_EMAIL" ]; then
+        cat $output_file | mail -s "SSL Certificate Expiry Warning" $ADMIN_EMAIL
+    fi
+fi
+"""
+            
+            # Install the script on all active nodes
+            nodes = Node.query.filter_by(is_active=True).all()
+            results = []
+            
+            for node in nodes:
+                try:
+                    # Connect to the node
+                    ssh_client = paramiko.SSHClient()
+                    ssh_client.set_missing_host_key_policy(paramiko.AutoAddPolicy())
+                    
+                    if node.ssh_key_path:
+                        ssh_client.connect(
+                            hostname=node.ip_address,
+                            port=node.ssh_port,
+                            username=node.ssh_user,
+                            key_filename=node.ssh_key_path,
+                            timeout=10
+                        )
+                    else:
+                        ssh_client.connect(
+                            hostname=node.ip_address,
+                            port=node.ssh_port,
+                            username=node.ssh_user,
+                            password=node.ssh_password,
+                            timeout=10
+                        )
+                    
+                    # Create the script file
+                    script_path = "/usr/local/bin/check_ssl_expiry.sh"
+                    
+                    # Replace placeholder with actual admin email
+                    script_content = check_script.replace("$ADMIN_EMAIL", admin_email)
+                    
+                    # Write the script to the node
+                    sftp = ssh_client.open_sftp()
+                    with sftp.file(script_path, 'w') as f:
+                        f.write(script_content)
+                    sftp.close()
+                    
+                    # Make it executable
+                    ssh_client.exec_command(f"chmod +x {script_path}")
+                    
+                    # Add cron job to run daily
+                    cron_cmd = f"0 3 * * * {script_path} > /dev/null 2>&1"
+                    ssh_client.exec_command(f"(crontab -l 2>/dev/null | grep -v check_ssl_expiry.sh; echo '{cron_cmd}') | crontab -")
+                    
+                    # Install mail utility if not present
+                    ssh_client.exec_command("which mail >/dev/null || (apt-get update && apt-get install -y mailutils)")
+                    
+                    # Verify cron job was added
+                    stdin, stdout, stderr = ssh_client.exec_command("crontab -l | grep check_ssl_expiry.sh")
+                    verification = stdout.read().decode('utf-8').strip()
+                    
+                    node_result = {
+                        "node_id": node.id,
+                        "node_name": node.name,
+                        "success": bool(verification),
+                        "cron_job": verification if verification else None
+                    }
+                    
+                    # Ensure renewal hook is setup
+                    hook_path = "/etc/letsencrypt/renewal-hooks/post"
+                    ssh_client.exec_command(f"mkdir -p {hook_path}")
+                    
+                    # Create a hook script to reload Nginx
+                    hook_script = """#!/bin/bash
+# Hook script to reload Nginx after certificate renewal
+nginx -t && systemctl reload nginx || echo "Nginx reload failed"
+"""
+                    
+                    hook_file = f"{hook_path}/reload-nginx.sh"
+                    sftp = ssh_client.open_sftp()
+                    with sftp.file(hook_file, 'w') as f:
+                        f.write(hook_script)
+                    sftp.close()
+                    
+                    # Make it executable
+                    ssh_client.exec_command(f"chmod +x {hook_file}")
+                    
+                    ssh_client.close()
+                    
+                    results.append(node_result)
+                    
+                except Exception as e:
+                    results.append({
+                        "node_id": node.id,
+                        "node_name": node.name,
+                        "success": False,
+                        "error": str(e)
+                    })
+            
+            # Count successes and failures
+            successes = sum(1 for result in results if result.get("success", False))
+            failures = len(results) - successes
+            
+            log_activity('info', f"SSL renewal check configured on {successes} nodes, failed on {failures} nodes")
+            
+            return {
+                "success": successes > 0,
+                "message": f"SSL renewal check configured on {successes} nodes, failed on {failures} nodes",
+                "configured_nodes": successes,
+                "failed_nodes": failures,
+                "results": results
+            }
+            
+        except Exception as e:
+            log_activity('error', f"Failed to configure SSL renewal check: {str(e)}")
+            return {
+                "success": False,
+                "message": f"Failed to configure SSL renewal check: {str(e)}"
+            }
+    
+    @staticmethod
+    def certificate_health_check(site_id=None):
+        """
+        Perform a comprehensive health check on SSL certificates across all or a specific site
+        
+        Args:
+            site_id (int, optional): Specific site ID to check or None for all sites
+            
+        Returns:
+            dict: Health check results with issues and summary
+        """
+        from app.models.models import Site, Node, SiteNode
+        
+        results = {
+            'checked': 0,
+            'healthy': 0,
+            'issues': [],
+            'expiring_soon': [],
+            'expired': [],
+            'self_signed': [],
+            'missing': [],
+            'chain_issues': [],
+            'key_mismatch': [],
+            'summary': {}
+        }
+        
+        # Get sites to check
+        if site_id:
+            sites = [Site.query.get(site_id)]
+            if not sites[0]:
+                return {'error': f'Site ID {site_id} not found'}
+        else:
+            # Check all active sites
+            sites = Site.query.filter_by(is_active=True).all()
+            
+        # Check each site
+        for site in sites:
+            result = SSLCertificateService.check_certificate_status(site.id)
+            results['checked'] += 1
+            
+            # Analyze the certificate status for this site
+            cert_found = result.get('cert_found', False)
+            has_issues = False
+            
+            if not cert_found:
+                has_issues = True
+                results['missing'].append({
+                    'site_id': site.id,
+                    'domain': site.domain,
+                    'nodes': len(result.get('results', []))
+                })
+                continue
+            
+            # Check each node's certificate
+            for node_result in result.get('results', []):
+                if 'error' in node_result:
+                    has_issues = True
+                    results['issues'].append({
+                        'site_id': site.id,
+                        'domain': site.domain,
+                        'node_id': node_result.get('node_id'),
+                        'node_name': node_result.get('node_name'),
+                        'issue': 'connection_error',
+                        'details': node_result.get('error')
+                    })
+                    continue
+                
+                cert_info = node_result.get('certificate', {})
+                if not cert_info.get('exists', False):
+                    has_issues = True
+                    results['missing'].append({
+                        'site_id': site.id,
+                        'domain': site.domain,
+                        'node_id': node_result.get('node_id'),
+                        'node_name': node_result.get('node_name')
+                    })
+                    continue
+                
+                # Check various certificate issues
+                if cert_info.get('status') == 'expired':
+                    has_issues = True
+                    results['expired'].append({
+                        'site_id': site.id,
+                        'domain': site.domain,
+                        'node_id': node_result.get('node_id'),
+                        'node_name': node_result.get('node_name'),
+                        'valid_until': cert_info.get('valid_until')
+                    })
+                
+                if cert_info.get('status') in ['critical', 'expiring_soon'] and cert_info.get('days_remaining', 30) <= 30:
+                    has_issues = True
+                    results['expiring_soon'].append({
+                        'site_id': site.id,
+                        'domain': site.domain,
+                        'node_id': node_result.get('node_id'),
+                        'node_name': node_result.get('node_name'),
+                        'days_remaining': cert_info.get('days_remaining'),
+                        'valid_until': cert_info.get('valid_until')
+                    })
+                
+                if cert_info.get('is_self_signed', False):
+                    has_issues = True
+                    results['self_signed'].append({
+                        'site_id': site.id,
+                        'domain': site.domain,
+                        'node_id': node_result.get('node_id'),
+                        'node_name': node_result.get('node_name')
+                    })
+                
+                if cert_info.get('chain_valid') is False:
+                    has_issues = True
+                    results['chain_issues'].append({
+                        'site_id': site.id,
+                        'domain': site.domain,
+                        'node_id': node_result.get('node_id'),
+                        'node_name': node_result.get('node_name'),
+                        'error': cert_info.get('chain_error', 'Unknown chain validation error')
+                    })
+                
+                if cert_info.get('key_matches') is False:
+                    has_issues = True
+                    results['key_mismatch'].append({
+                        'site_id': site.id,
+                        'domain': site.domain,
+                        'node_id': node_result.get('node_id'),
+                        'node_name': node_result.get('node_name'),
+                        'cert_path': cert_info.get('path'),
+                        'key_path': cert_info.get('key_path')
+                    })
+            
+            if not has_issues:
+                results['healthy'] += 1
+        
+        # Generate summary statistics
+        results['summary'] = {
+            'total_checked': results['checked'],
+            'healthy': results['healthy'],
+            'with_issues': results['checked'] - results['healthy'],
+            'issues_by_type': {
+                'missing': len(results['missing']),
+                'expired': len(results['expired']),
+                'expiring_soon': len(results['expiring_soon']),
+                'self_signed': len(results['self_signed']),
+                'chain_issues': len(results['chain_issues']),
+                'key_mismatch': len(results['key_mismatch'])
+            }
+        }
+        
+        # Log health check results
+        log_activity(
+            'info',
+            f"SSL certificate health check completed: {results['healthy']} healthy, "
+            f"{results['checked'] - results['healthy']} with issues out of {results['checked']} sites"
+        )
+        
+        if results['checked'] - results['healthy'] > 0:
+            log_activity(
+                'warning',
+                f"SSL certificate issues detected: {len(results['expired'])} expired, "
+                f"{len(results['expiring_soon'])} expiring soon, {len(results['missing'])} missing"
+            )
+        
+        return results
+        
+    @staticmethod
+    def auto_replace_self_signed_certificates():
+        """
+        Automatically replace self-signed certificates with Let's Encrypt certificates if available
+        This is meant to be run as a scheduled task
+        
+        Returns:
+            dict: Results of the replacement operation
+        """
+        from app.models.models import Site, Node, SiteNode
+        
+        results = {
+            'checked': 0,
+            'replaced': 0,
+            'failed': 0,
+            'sites': []
+        }
+        
+        # Get all sites with self-signed certificates
+        health_check = SSLCertificateService.certificate_health_check()
+        self_signed_sites = set()
+        
+        for site_info in health_check.get('self_signed', []):
+            self_signed_sites.add(site_info.get('site_id'))
+        
+        # For each site with self-signed certs, check if we can find a Let's Encrypt cert
+        for site_id in self_signed_sites:
+            site = Site.query.get(site_id)
+            if not site:
+                continue
+                
+            results['checked'] += 1
+            site_result = {
+                'site_id': site.id,
+                'domain': site.domain,
+                'nodes': [],
+                'status': 'skipped'
+            }
+            
+            # Check each node for this site
+            site_nodes = SiteNode.query.filter_by(site_id=site.id).all()
+            for site_node in site_nodes:
+                node = Node.query.get(site_node.node_id)
+                if not node or not node.is_active:
+                    continue
+                    
+                # Check if Let's Encrypt certificate exists
+                try:
+                    import paramiko
+                    
+                    ssh_client = paramiko.SSHClient()
+                    ssh_client.set_missing_host_key_policy(paramiko.AutoAddPolicy())
+                    
+                    # Connect to node
+                    if node.ssh_key_path:
+                        ssh_client.connect(
+                            hostname=node.ip_address,
+                            port=node.ssh_port,
+                            username=node.ssh_user,
+                            key_filename=node.ssh_key_path,
+                            timeout=10
+                        )
+                    else:
+                        ssh_client.connect(
+                            hostname=node.ip_address,
+                            port=node.ssh_port,
+                            username=node.ssh_user,
+                            password=node.ssh_password,
+                            timeout=10
+                        )
+                    
+                    # Check for Let's Encrypt certificate
+                    le_cert_path = f"/etc/letsencrypt/live/{site.domain}/fullchain.pem"
+                    le_key_path = f"/etc/letsencrypt/live/{site.domain}/privkey.pem"
+                    
+                    stdin, stdout, stderr = ssh_client.exec_command(
+                        f"test -f {le_cert_path} && test -f {le_key_path} && echo 'exists' || echo 'not found'"
+                    )
+                    le_exists = stdout.read().decode('utf-8').strip() == 'exists'
+                    
+                    if not le_exists:
+                        # Also check for wildcard certificates
+                        base_domain = '.'.join(site.domain.split('.')[-2:])  # e.g., example.com from sub.example.com
+                        le_cert_path_wildcard = f"/etc/letsencrypt/live/{base_domain}/fullchain.pem"
+                        
+                        stdin, stdout, stderr = ssh_client.exec_command(
+                            f"test -f {le_cert_path_wildcard} && echo 'exists' || echo 'not found'"
+                        )
+                        wildcard_exists = stdout.read().decode('utf-8').strip() == 'exists'
+                        
+                        if wildcard_exists:
+                            le_exists = True
+                            le_cert_path = le_cert_path_wildcard
+                            le_key_path = le_cert_path_wildcard.replace('fullchain.pem', 'privkey.pem')
+                    
+                    # Find the Nginx configuration file for this site
+                    nginx_site_conf = f"{node.nginx_config_path}/sites/{site.domain}.conf"
+                    stdin, stdout, stderr = ssh_client.exec_command(
+                        f"test -f {nginx_site_conf} && echo 'exists' || echo 'not found'"
+                    )
+                    conf_exists = stdout.read().decode('utf-8').strip() == 'exists'
+                    
+                    if not conf_exists:
+                        # Try other common locations
+                        potential_paths = [
+                            f"{node.nginx_config_path}/{site.domain}.conf",
+                            f"{node.nginx_config_path}/sites-enabled/{site.domain}.conf",
+                            f"{node.nginx_config_path}/conf.d/{site.domain}.conf"
+                        ]
+                        
+                        for path in potential_paths:
+                            stdin, stdout, stderr = ssh_client.exec_command(
+                                f"test -f {path} && echo 'exists' || echo 'not found'"
+                            )
+                            if stdout.read().decode('utf-8').strip() == 'exists':
+                                nginx_site_conf = path
+                                conf_exists = True
+                                break
+                    
+                    if le_exists and conf_exists:
+                        # Backup the current config
+                        backup_path = f"{nginx_site_conf}.bak-{int(time.time())}"
+                        stdin, stdout, stderr = ssh_client.exec_command(f"cp {nginx_site_conf} {backup_path}")
+                        if stdout.channel.recv_exit_status() != 0:
+                            raise Exception(f"Failed to create backup: {stderr.read().decode('utf-8')}")
+                            
+                        # Get current config
+                        stdin, stdout, stderr = ssh_client.exec_command(f"cat {nginx_site_conf}")
+                        current_config = stdout.read().decode('utf-8')
+                        
+                        # Check if it's using self-signed certs
+                        ssl_cert_line = None
+                        ssl_key_line = None
+                        
+                        for line in current_config.split('\n'):
+                            if 'ssl_certificate ' in line and 'self-signed' in line:
+                                ssl_cert_line = line.strip()
+                            if 'ssl_certificate_key ' in line and 'self-signed' in line:
+                                ssl_key_line = line.strip()
+                        
+                        if ssl_cert_line and ssl_key_line:
+                            # Replace cert paths
+                            new_config = current_config.replace(
+                                ssl_cert_line,
+                                f"    ssl_certificate {le_cert_path};"
+                            ).replace(
+                                ssl_key_line,
+                                f"    ssl_certificate_key {le_key_path};"
+                            )
+                            
+                            # Write updated config
+                            stdin, stdout, stderr = ssh_client.exec_command(f"cat > {nginx_site_conf} << 'EOF'\n{new_config}\nEOF")
+                            if stdout.channel.recv_exit_status() != 0:
+                                raise Exception(f"Failed to update config: {stderr.read().decode('utf-8')}")
+                                
+                            # Test the Nginx config
+                            stdin, stdout, stderr = ssh_client.exec_command("nginx -t")
+                            nginx_test = stdout.read().decode('utf-8') + stderr.read().decode('utf-8')
+                            
+                            if 'test is successful' in nginx_test or 'test successful' in nginx_test:
+                                # Reload Nginx
+                                stdin, stdout, stderr = ssh_client.exec_command(node.nginx_reload_command)
+                                if stdout.channel.recv_exit_status() == 0:
+                                    node_result = {
+                                        'node_id': node.id,
+                                        'node_name': node.name,
+                                        'status': 'replaced',
+                                        'from': ssl_cert_line,
+                                        'to': le_cert_path
+                                    }
+                                    site_result['nodes'].append(node_result)
+                                    site_result['status'] = 'replaced'
+                                    results['replaced'] += 1
+                                else:
+                                    # Failed to reload, restore backup
+                                    stdin, stdout, stderr = ssh_client.exec_command(f"cp {backup_path} {nginx_site_conf}")
+                                    error = stderr.read().decode('utf-8')
+                                    node_result = {
+                                        'node_id': node.id,
+                                        'node_name': node.name,
+                                        'status': 'failed',
+                                        'error': f"Nginx reload failed: {error}",
+                                        'action': 'restored backup'
+                                    }
+                                    site_result['nodes'].append(node_result)
+                                    site_result['status'] = 'failed'
+                                    results['failed'] += 1
+                            else:
+                                # Config test failed, restore backup
+                                stdin, stdout, stderr = ssh_client.exec_command(f"cp {backup_path} {nginx_site_conf}")
+                                error = nginx_test
+                                node_result = {
+                                    'node_id': node.id,
+                                    'node_name': node.name,
+                                    'status': 'failed',
+                                    'error': f"Nginx config test failed: {error}",
+                                    'action': 'restored backup'
+                                }
+                                site_result['nodes'].append(node_result)
+                                site_result['status'] = 'failed'
+                                results['failed'] += 1
+                        else:
+                            # No self-signed cert detected in config
+                            node_result = {
+                                'node_id': node.id,
+                                'node_name': node.name,
+                                'status': 'skipped',
+                                'reason': 'No self-signed certificate found in Nginx config'
+                            }
+                            site_result['nodes'].append(node_result)
+                    else:
+                        reason = []
+                        if not le_exists:
+                            reason.append("No Let's Encrypt certificate found")
+                        if not conf_exists:
+                            reason.append("No Nginx configuration found")
+                            
+                        node_result = {
+                            'node_id': node.id,
+                            'node_name': node.name,
+                            'status': 'skipped',
+                            'reason': ', '.join(reason)
+                        }
+                        site_result['nodes'].append(node_result)
+                    
+                    ssh_client.close()
+                    
+                except Exception as e:
+                    node_result = {
+                        'node_id': node.id,
+                        'node_name': node.name,
+                        'status': 'error',
+                        'error': str(e)
+                    }
+                    site_result['nodes'].append(node_result)
+                    site_result['status'] = 'failed'
+                    results['failed'] += 1
+            
+            results['sites'].append(site_result)
+        
+        # Log results
+        log_activity(
+            'info',
+            f"Auto-replace self-signed certificates completed: "
+            f"{results['replaced']} replaced, {results['failed']} failed out of {results['checked']} sites"
+        )
+        
+        return results